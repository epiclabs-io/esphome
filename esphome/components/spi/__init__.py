--- conflicted
+++ resolved
@@ -116,11 +116,7 @@
         ]:
             return [["spi", "spi2"]]
         return [["spi", "spi2"], ["spi3"]]
-<<<<<<< HEAD
-    if target_platform == "rp2040":
-=======
     if target_platform == PLATFORM_RP2040:
->>>>>>> 689dcd1e
         return [["spi"], ["spi1"]]
     return []
 
@@ -167,11 +163,7 @@
     if target_platform == PLATFORM_ESP32:
         return clk_pin_no >= 0
 
-<<<<<<< HEAD
-    if target_platform == "rp2040":
-=======
     if target_platform == PLATFORM_RP2040:
->>>>>>> 689dcd1e
         pin_set = (
             list(filter(lambda s: clk_pin_no in s[CONF_CLK_PIN], RP_SPI_PINSETS))[0]
             if index == -1
@@ -247,11 +239,7 @@
         return ["SPI2_HOST", "SPI3_HOST"][index]
     # Arduino code follows
     platform = get_target_platform()
-<<<<<<< HEAD
-    if platform == "rp2040":
-=======
     if platform == PLATFORM_RP2040:
->>>>>>> 689dcd1e
         return ["&SPI", "&SPI1"][index]
     if index == 0:
         return "&SPI"
