#include "esphome/core/log.h"
#include "tuya_climate.h"

namespace esphome {
namespace tuya {

static const char *TAG = "tuya.climate";

void TuyaClimate::setup() {
  if (this->switch_id_.has_value()) {
    this->parent_->register_listener(*this->switch_id_, [this](TuyaDatapoint datapoint) {
      if (datapoint.value_bool) {
        this->mode = climate::CLIMATE_MODE_HEAT;
      } else {
        this->mode = climate::CLIMATE_MODE_OFF;
      }
      this->compute_state_();
      this->publish_state();
      ESP_LOGD(TAG, "MCU reported switch is: %s", ONOFF(datapoint.value_bool));
    });
  }
  if (this->target_temperature_id_.has_value()) {
    this->parent_->register_listener(*this->target_temperature_id_, [this](TuyaDatapoint datapoint) {
<<<<<<< HEAD
      this->target_temperature = datapoint.value_int * this->temperature_multiplier_;
=======
      this->target_temperature = datapoint.value_int * this->target_temperature_multiplier_;
>>>>>>> 3c64c9b0
      this->compute_state_();
      this->publish_state();
      ESP_LOGD(TAG, "MCU reported target temperature is: %.1f", this->target_temperature);
    });
  }
  if (this->current_temperature_id_.has_value()) {
    this->parent_->register_listener(*this->current_temperature_id_, [this](TuyaDatapoint datapoint) {
<<<<<<< HEAD
      this->current_temperature = datapoint.value_int * this->temperature_multiplier_;
=======
      this->current_temperature = datapoint.value_int * this->current_temperature_multiplier_;
>>>>>>> 3c64c9b0
      this->compute_state_();
      this->publish_state();
      ESP_LOGD(TAG, "MCU reported current temperature is: %.1f", this->current_temperature);
    });
  }
}

void TuyaClimate::control(const climate::ClimateCall &call) {
  if (call.get_mode().has_value()) {
    this->mode = *call.get_mode();

    TuyaDatapoint datapoint{};
    datapoint.id = *this->switch_id_;
    datapoint.type = TuyaDatapointType::BOOLEAN;
    datapoint.value_bool = this->mode != climate::CLIMATE_MODE_OFF;
    this->parent_->set_datapoint_value(datapoint);
    ESP_LOGD(TAG, "Setting switch: %s", ONOFF(datapoint.value_bool));
  }

  if (call.get_target_temperature().has_value()) {
    this->target_temperature = *call.get_target_temperature();

    TuyaDatapoint datapoint{};
    datapoint.id = *this->target_temperature_id_;
    datapoint.type = TuyaDatapointType::INTEGER;
<<<<<<< HEAD
    datapoint.value_int = (int) (this->target_temperature / this->temperature_multiplier_);
=======
    datapoint.value_int = (int) (this->target_temperature / this->target_temperature_multiplier_);
>>>>>>> 3c64c9b0
    this->parent_->set_datapoint_value(datapoint);
    ESP_LOGD(TAG, "Setting target temperature: %.1f", this->target_temperature);
  }

  this->compute_state_();
  this->publish_state();
}

climate::ClimateTraits TuyaClimate::traits() {
  auto traits = climate::ClimateTraits();
  traits.set_supports_current_temperature(this->current_temperature_id_.has_value());
  traits.set_supports_heat_mode(true);
  traits.set_supports_action(true);
  return traits;
}

void TuyaClimate::dump_config() {
  LOG_CLIMATE("", "Tuya Climate", this);
  if (this->switch_id_.has_value())
    ESP_LOGCONFIG(TAG, "  Switch has datapoint ID %u", *this->switch_id_);
  if (this->target_temperature_id_.has_value())
    ESP_LOGCONFIG(TAG, "  Target Temperature has datapoint ID %u", *this->target_temperature_id_);
  if (this->current_temperature_id_.has_value())
    ESP_LOGCONFIG(TAG, "  Current Temperature has datapoint ID %u", *this->current_temperature_id_);
}

void TuyaClimate::compute_state_() {
  if (isnan(this->current_temperature) || isnan(this->target_temperature)) {
    // if any control parameters are nan, go to OFF action (not IDLE!)
    this->switch_to_action_(climate::CLIMATE_ACTION_OFF);
    return;
  }

  if (this->mode == climate::CLIMATE_MODE_OFF) {
    this->switch_to_action_(climate::CLIMATE_ACTION_OFF);
    return;
  }

  const bool too_cold = this->current_temperature < this->target_temperature - 1;
  const bool too_hot = this->current_temperature > this->target_temperature + 1;
  const bool on_target = this->current_temperature == this->target_temperature;

  climate::ClimateAction target_action;
  if (too_cold) {
    // too cold -> show as heating if possible, else idle
    if (this->traits().supports_mode(climate::CLIMATE_MODE_HEAT)) {
      target_action = climate::CLIMATE_ACTION_HEATING;
    } else {
      target_action = climate::CLIMATE_ACTION_IDLE;
    }
  } else if (too_hot) {
    // too hot -> show as cooling if possible, else idle
    if (this->traits().supports_mode(climate::CLIMATE_MODE_COOL)) {
      target_action = climate::CLIMATE_ACTION_COOLING;
    } else {
      target_action = climate::CLIMATE_ACTION_IDLE;
    }
  } else if (on_target) {
    target_action = climate::CLIMATE_ACTION_IDLE;
  } else {
    target_action = this->action;
  }
  this->switch_to_action_(target_action);
}

void TuyaClimate::switch_to_action_(climate::ClimateAction action) {
  // For now this just sets the current action but could include triggers later
  this->action = action;
}

}  // namespace tuya
}  // namespace esphome<|MERGE_RESOLUTION|>--- conflicted
+++ resolved
@@ -21,11 +21,7 @@
   }
   if (this->target_temperature_id_.has_value()) {
     this->parent_->register_listener(*this->target_temperature_id_, [this](TuyaDatapoint datapoint) {
-<<<<<<< HEAD
-      this->target_temperature = datapoint.value_int * this->temperature_multiplier_;
-=======
       this->target_temperature = datapoint.value_int * this->target_temperature_multiplier_;
->>>>>>> 3c64c9b0
       this->compute_state_();
       this->publish_state();
       ESP_LOGD(TAG, "MCU reported target temperature is: %.1f", this->target_temperature);
@@ -33,11 +29,7 @@
   }
   if (this->current_temperature_id_.has_value()) {
     this->parent_->register_listener(*this->current_temperature_id_, [this](TuyaDatapoint datapoint) {
-<<<<<<< HEAD
-      this->current_temperature = datapoint.value_int * this->temperature_multiplier_;
-=======
       this->current_temperature = datapoint.value_int * this->current_temperature_multiplier_;
->>>>>>> 3c64c9b0
       this->compute_state_();
       this->publish_state();
       ESP_LOGD(TAG, "MCU reported current temperature is: %.1f", this->current_temperature);
@@ -63,11 +55,7 @@
     TuyaDatapoint datapoint{};
     datapoint.id = *this->target_temperature_id_;
     datapoint.type = TuyaDatapointType::INTEGER;
-<<<<<<< HEAD
-    datapoint.value_int = (int) (this->target_temperature / this->temperature_multiplier_);
-=======
     datapoint.value_int = (int) (this->target_temperature / this->target_temperature_multiplier_);
->>>>>>> 3c64c9b0
     this->parent_->set_datapoint_value(datapoint);
     ESP_LOGD(TAG, "Setting target temperature: %.1f", this->target_temperature);
   }
