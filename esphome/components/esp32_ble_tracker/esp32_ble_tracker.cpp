#include "esp32_ble_tracker.h"
#include "esphome/core/log.h"
#include "esphome/core/application.h"
<<<<<<< HEAD
=======
#include "esphome/core/helpers.h"
>>>>>>> 5f535e97

#ifdef ARDUINO_ARCH_ESP32

#include <nvs_flash.h>
#include <freertos/FreeRTOSConfig.h>
#include <esp_bt_main.h>
#include <esp_bt.h>
#include <freertos/task.h>
#include <esp_gap_ble_api.h>
#include <esp_bt_defs.h>

// bt_trace.h
#undef TAG

namespace esphome {
namespace esp32_ble_tracker {

static const char *TAG = "esp32_ble_tracker";

ESP32BLETracker *global_esp32_ble_tracker = nullptr;

uint64_t ble_addr_to_uint64(const esp_bd_addr_t address) {
  uint64_t u = 0;
  u |= uint64_t(address[0] & 0xFF) << 40;
  u |= uint64_t(address[1] & 0xFF) << 32;
  u |= uint64_t(address[2] & 0xFF) << 24;
  u |= uint64_t(address[3] & 0xFF) << 16;
  u |= uint64_t(address[4] & 0xFF) << 8;
  u |= uint64_t(address[5] & 0xFF) << 0;
  return u;
}

void ESP32BLETracker::setup() {
  global_esp32_ble_tracker = this;
  this->scan_result_lock_ = xSemaphoreCreateMutex();
  this->scan_end_lock_ = xSemaphoreCreateMutex();

  if (!ESP32BLETracker::ble_setup()) {
    this->mark_failed();
    return;
  }

  global_esp32_ble_tracker->start_scan(true);
}

void ESP32BLETracker::loop() {
  if (xSemaphoreTake(this->scan_end_lock_, 0L)) {
    xSemaphoreGive(this->scan_end_lock_);
    global_esp32_ble_tracker->start_scan(false);
  }

  if (xSemaphoreTake(this->scan_result_lock_, 5L / portTICK_PERIOD_MS)) {
    uint32_t index = this->scan_result_index_;
    xSemaphoreGive(this->scan_result_lock_);

    if (index >= 16) {
      ESP_LOGW(TAG, "Too many BLE events to process. Some devices may not show up.");
    }
    for (size_t i = 0; i < index; i++) {
      ESPBTDevice device;
      device.parse_scan_rst(this->scan_result_buffer_[i]);

      bool found = false;
      for (auto *listener : this->listeners_)
        if (listener->parse_device(device))
          found = true;

      if (!found) {
        this->print_bt_device_info(device);
      }
    }

    if (xSemaphoreTake(this->scan_result_lock_, 10L / portTICK_PERIOD_MS)) {
      this->scan_result_index_ = 0;
      xSemaphoreGive(this->scan_result_lock_);
    }
  }

  if (this->scan_set_param_failed_) {
    ESP_LOGE(TAG, "Scan set param failed: %d", this->scan_set_param_failed_);
    this->scan_set_param_failed_ = ESP_BT_STATUS_SUCCESS;
  }

  if (this->scan_start_failed_) {
    ESP_LOGE(TAG, "Scan start failed: %d", this->scan_start_failed_);
    this->scan_start_failed_ = ESP_BT_STATUS_SUCCESS;
  }
}

bool ESP32BLETracker::ble_setup() {
  // Initialize non-volatile storage for the bluetooth controller
  esp_err_t err = nvs_flash_init();
  if (err != ESP_OK) {
    ESP_LOGE(TAG, "nvs_flash_init failed: %d", err);
    return false;
  }

  // Initialize the bluetooth controller with the default configuration
  if (!btStart()) {
    ESP_LOGE(TAG, "btStart failed: %d", esp_bt_controller_get_status());
    return false;
  }

  esp_bt_controller_mem_release(ESP_BT_MODE_CLASSIC_BT);

  err = esp_bluedroid_init();
  if (err != ESP_OK) {
    ESP_LOGE(TAG, "esp_bluedroid_init failed: %d", err);
    return false;
  }
  err = esp_bluedroid_enable();
  if (err != ESP_OK) {
    ESP_LOGE(TAG, "esp_bluedroid_enable failed: %d", err);
    return false;
  }
  err = esp_ble_gap_register_callback(ESP32BLETracker::gap_event_handler);
  if (err != ESP_OK) {
    ESP_LOGE(TAG, "esp_ble_gap_register_callback failed: %d", err);
    return false;
  }

  // Empty name
  esp_ble_gap_set_device_name("");

  esp_ble_io_cap_t iocap = ESP_IO_CAP_NONE;
  err = esp_ble_gap_set_security_param(ESP_BLE_SM_IOCAP_MODE, &iocap, sizeof(uint8_t));
  if (err != ESP_OK) {
    ESP_LOGE(TAG, "esp_ble_gap_set_security_param failed: %d", err);
    return false;
  }

  // BLE takes some time to be fully set up, 200ms should be more than enough
  delay(200);  // NOLINT

  return true;
}

void ESP32BLETracker::start_scan(bool first) {
  if (!xSemaphoreTake(this->scan_end_lock_, 0L)) {
    ESP_LOGW(TAG, "Cannot start scan!");
    return;
  }

  ESP_LOGD(TAG, "Starting scan...");
  if (!first) {
    for (auto *listener : this->listeners_)
      listener->on_scan_end();
  }
  this->already_discovered_.clear();
  this->scan_params_.scan_type = this->scan_active_ ? BLE_SCAN_TYPE_ACTIVE : BLE_SCAN_TYPE_PASSIVE;
  this->scan_params_.own_addr_type = BLE_ADDR_TYPE_PUBLIC;
  this->scan_params_.scan_filter_policy = BLE_SCAN_FILTER_ALLOW_ALL;
  this->scan_params_.scan_interval = this->scan_interval_;
  this->scan_params_.scan_window = this->scan_window_;

  esp_ble_gap_set_scan_params(&this->scan_params_);
<<<<<<< HEAD
  esp_ble_gap_start_scanning(this->scan_interval_);

  this->set_timeout("scan", this->scan_interval_ * 2000, []() {
=======
  esp_ble_gap_start_scanning(this->scan_duration_);

  this->set_timeout("scan", this->scan_duration_ * 2000, []() {
>>>>>>> 5f535e97
    ESP_LOGW(TAG, "ESP-IDF BLE scan never terminated, rebooting to restore BLE stack...");
    App.reboot();
  });
}

void ESP32BLETracker::gap_event_handler(esp_gap_ble_cb_event_t event, esp_ble_gap_cb_param_t *param) {
  switch (event) {
    case ESP_GAP_BLE_SCAN_RESULT_EVT:
      global_esp32_ble_tracker->gap_scan_result(param->scan_rst);
      break;
    case ESP_GAP_BLE_SCAN_PARAM_SET_COMPLETE_EVT:
      global_esp32_ble_tracker->gap_scan_set_param_complete(param->scan_param_cmpl);
      break;
    case ESP_GAP_BLE_SCAN_START_COMPLETE_EVT:
      global_esp32_ble_tracker->gap_scan_start_complete(param->scan_start_cmpl);
      break;
    default:
      break;
  }
}

void ESP32BLETracker::gap_scan_set_param_complete(const esp_ble_gap_cb_param_t::ble_scan_param_cmpl_evt_param &param) {
  this->scan_set_param_failed_ = param.status;
}

void ESP32BLETracker::gap_scan_start_complete(const esp_ble_gap_cb_param_t::ble_scan_start_cmpl_evt_param &param) {
  this->scan_start_failed_ = param.status;
}

void ESP32BLETracker::gap_scan_result(const esp_ble_gap_cb_param_t::ble_scan_result_evt_param &param) {
  if (param.search_evt == ESP_GAP_SEARCH_INQ_RES_EVT) {
    if (xSemaphoreTake(this->scan_result_lock_, 0L)) {
      if (this->scan_result_index_ < 16) {
        this->scan_result_buffer_[this->scan_result_index_++] = param;
      }
      xSemaphoreGive(this->scan_result_lock_);
    }
  } else if (param.search_evt == ESP_GAP_SEARCH_INQ_CMPL_EVT) {
    xSemaphoreGive(this->scan_end_lock_);
  }
}

std::string hexencode_string(const std::string &raw_data) {
  return hexencode(reinterpret_cast<const uint8_t *>(raw_data.c_str()), raw_data.size());
}

ESPBTUUID::ESPBTUUID() : uuid_() {}
ESPBTUUID ESPBTUUID::from_uint16(uint16_t uuid) {
  ESPBTUUID ret;
  ret.uuid_.len = ESP_UUID_LEN_16;
  ret.uuid_.uuid.uuid16 = uuid;
  return ret;
}
ESPBTUUID ESPBTUUID::from_uint32(uint32_t uuid) {
  ESPBTUUID ret;
  ret.uuid_.len = ESP_UUID_LEN_32;
  ret.uuid_.uuid.uuid32 = uuid;
  return ret;
}
ESPBTUUID ESPBTUUID::from_raw(const uint8_t *data) {
  ESPBTUUID ret;
  ret.uuid_.len = ESP_UUID_LEN_128;
  for (size_t i = 0; i < ESP_UUID_LEN_128; i++)
    ret.uuid_.uuid.uuid128[i] = data[i];
  return ret;
}
bool ESPBTUUID::contains(uint8_t data1, uint8_t data2) const {
  if (this->uuid_.len == ESP_UUID_LEN_16) {
    return (this->uuid_.uuid.uuid16 >> 8) == data2 || (this->uuid_.uuid.uuid16 & 0xFF) == data1;
  } else if (this->uuid_.len == ESP_UUID_LEN_32) {
    for (uint8_t i = 0; i < 3; i++) {
      bool a = ((this->uuid_.uuid.uuid32 >> i * 8) & 0xFF) == data1;
      bool b = ((this->uuid_.uuid.uuid32 >> (i + 1) * 8) & 0xFF) == data2;
      if (a && b)
        return true;
    }
  } else {
    for (uint8_t i = 0; i < 15; i++) {
      if (this->uuid_.uuid.uuid128[i] == data1 && this->uuid_.uuid.uuid128[i + 1] == data2)
        return true;
    }
  }
  return false;
}
std::string ESPBTUUID::to_string() {
  char sbuf[64];
  switch (this->uuid_.len) {
    case ESP_UUID_LEN_16:
      sprintf(sbuf, "%02X:%02X", this->uuid_.uuid.uuid16 >> 8, this->uuid_.uuid.uuid16);
      break;
    case ESP_UUID_LEN_32:
      sprintf(sbuf, "%02X:%02X:%02X:%02X", this->uuid_.uuid.uuid32 >> 24, this->uuid_.uuid.uuid32 >> 16,
              this->uuid_.uuid.uuid32 >> 8, this->uuid_.uuid.uuid32);
      break;
    default:
    case ESP_UUID_LEN_128:
      for (uint8_t i = 0; i < 16; i++)
        sprintf(sbuf + i * 3, "%02X:", this->uuid_.uuid.uuid128[i]);
      sbuf[47] = '\0';
      break;
  }
  return sbuf;
}

ESPBLEiBeacon::ESPBLEiBeacon(const uint8_t *data) { memcpy(&this->beacon_data_, data, sizeof(beacon_data_)); }
optional<ESPBLEiBeacon> ESPBLEiBeacon::from_manufacturer_data(const std::string &data) {
  if (data.size() != 25)
    return {};
  if (data[0] != 0x4C || data[1] != 0x00)
    return {};

  return ESPBLEiBeacon(reinterpret_cast<const uint8_t *>(data.data()));
}

void ESPBTDevice::parse_scan_rst(const esp_ble_gap_cb_param_t::ble_scan_result_evt_param &param) {
  for (uint8_t i = 0; i < ESP_BD_ADDR_LEN; i++)
    this->address_[i] = param.bda[i];
  this->address_type_ = param.ble_addr_type;
  this->rssi_ = param.rssi;
  this->parse_adv_(param);

#ifdef ESPHOME_LOG_HAS_VERY_VERBOSE
  ESP_LOGVV(TAG, "Parse Result:");
  const char *address_type = "";
  switch (this->address_type_) {
    case BLE_ADDR_TYPE_PUBLIC:
      address_type = "PUBLIC";
      break;
    case BLE_ADDR_TYPE_RANDOM:
      address_type = "RANDOM";
      break;
    case BLE_ADDR_TYPE_RPA_PUBLIC:
      address_type = "RPA_PUBLIC";
      break;
    case BLE_ADDR_TYPE_RPA_RANDOM:
      address_type = "RPA_RANDOM";
      break;
  }
  ESP_LOGVV(TAG, "  Address: %02X:%02X:%02X:%02X:%02X:%02X (%s)", this->address_[0], this->address_[1],
            this->address_[2], this->address_[3], this->address_[4], this->address_[5], address_type);

  ESP_LOGVV(TAG, "  RSSI: %d", this->rssi_);
  ESP_LOGVV(TAG, "  Name: '%s'", this->name_.c_str());
  if (this->tx_power_.has_value()) {
    ESP_LOGVV(TAG, "  TX Power: %d", *this->tx_power_);
  }
  if (this->appearance_.has_value()) {
    ESP_LOGVV(TAG, "  Appearance: %u", *this->appearance_);
  }
  if (this->ad_flag_.has_value()) {
    ESP_LOGVV(TAG, "  Ad Flag: %u", *this->ad_flag_);
  }
  for (auto uuid : this->service_uuids_) {
    ESP_LOGVV(TAG, "  Service UUID: %s", uuid.to_string().c_str());
  }
  ESP_LOGVV(TAG, "  Manufacturer data: %s", hexencode_string(this->manufacturer_data_).c_str());
  ESP_LOGVV(TAG, "  Service data: %s", hexencode_string(this->service_data_).c_str());

  if (this->service_data_uuid_.has_value()) {
    ESP_LOGVV(TAG, "  Service Data UUID: %s", this->service_data_uuid_->to_string().c_str());
  }

  ESP_LOGVV(TAG, "Adv data: %s",
            hexencode_string(std::string(reinterpret_cast<const char *>(param.ble_adv), param.adv_data_len)).c_str());
#endif
}
void ESPBTDevice::parse_adv_(const esp_ble_gap_cb_param_t::ble_scan_result_evt_param &param) {
  size_t offset = 0;
  const uint8_t *payload = param.ble_adv;
  uint8_t len = param.adv_data_len;

  while (offset + 2 < len) {
    const uint8_t field_length = payload[offset++];  // First byte is length of adv record
    if (field_length == 0)
      break;

    // first byte of adv record is adv record type
    const uint8_t record_type = payload[offset++];
    const uint8_t *record = &payload[offset];
    const uint8_t record_length = field_length - 1;
    offset += record_length;

    switch (record_type) {
      case ESP_BLE_AD_TYPE_NAME_CMPL: {
        this->name_ = std::string(reinterpret_cast<const char *>(record), record_length);
        break;
      }
      case ESP_BLE_AD_TYPE_TX_PWR: {
        this->tx_power_ = *payload;
        break;
      }
      case ESP_BLE_AD_TYPE_APPEARANCE: {
        this->appearance_ = *reinterpret_cast<const uint16_t *>(record);
        break;
      }
      case ESP_BLE_AD_TYPE_FLAG: {
        this->ad_flag_ = *record;
        break;
      }
      case ESP_BLE_AD_TYPE_16SRV_CMPL:
      case ESP_BLE_AD_TYPE_16SRV_PART: {
        for (uint8_t i = 0; i < record_length / 2; i++) {
          this->service_uuids_.push_back(ESPBTUUID::from_uint16(*reinterpret_cast<const uint16_t *>(record + 2 * i)));
        }
        break;
      }
      case ESP_BLE_AD_TYPE_32SRV_CMPL:
      case ESP_BLE_AD_TYPE_32SRV_PART: {
        for (uint8_t i = 0; i < record_length / 4; i++) {
          this->service_uuids_.push_back(ESPBTUUID::from_uint32(*reinterpret_cast<const uint32_t *>(record + 4 * i)));
        }
        break;
      }
      case ESP_BLE_AD_TYPE_128SRV_CMPL:
      case ESP_BLE_AD_TYPE_128SRV_PART: {
        this->service_uuids_.push_back(ESPBTUUID::from_raw(record));
        break;
      }
      case ESP_BLE_AD_MANUFACTURER_SPECIFIC_TYPE: {
        this->manufacturer_data_ = std::string(reinterpret_cast<const char *>(record), record_length);
        break;
      }
      case ESP_BLE_AD_TYPE_SERVICE_DATA: {
        if (record_length < 2) {
          ESP_LOGV(TAG, "Record length too small for ESP_BLE_AD_TYPE_SERVICE_DATA");
          break;
        }
        this->service_data_uuid_ = ESPBTUUID::from_uint16(*reinterpret_cast<const uint16_t *>(record));
        if (record_length > 2)
          this->service_data_ = std::string(reinterpret_cast<const char *>(record + 2), record_length - 2UL);
        break;
      }
      case ESP_BLE_AD_TYPE_32SERVICE_DATA: {
        if (record_length < 4) {
          ESP_LOGV(TAG, "Record length too small for ESP_BLE_AD_TYPE_32SERVICE_DATA");
          break;
        }
        this->service_data_uuid_ = ESPBTUUID::from_uint32(*reinterpret_cast<const uint32_t *>(record));
        if (record_length > 4)
          this->service_data_ = std::string(reinterpret_cast<const char *>(record + 4), record_length - 4UL);
        break;
      }
      case ESP_BLE_AD_TYPE_128SERVICE_DATA: {
        if (record_length < 16) {
          ESP_LOGV(TAG, "Record length too small for ESP_BLE_AD_TYPE_128SERVICE_DATA");
          break;
        }
        this->service_data_uuid_ = ESPBTUUID::from_raw(record);
        if (record_length > 16)
          this->service_data_ = std::string(reinterpret_cast<const char *>(record + 16), record_length - 16UL);
        break;
      }
      default: {
        ESP_LOGV(TAG, "Unhandled type: advType: 0x%02x", record_type);
        break;
      }
    }
  }
}
std::string ESPBTDevice::address_str() const {
  char mac[24];
  snprintf(mac, sizeof(mac), "%02X:%02X:%02X:%02X:%02X:%02X", this->address_[0], this->address_[1], this->address_[2],
           this->address_[3], this->address_[4], this->address_[5]);
  return mac;
}
uint64_t ESPBTDevice::address_uint64() const { return ble_addr_to_uint64(this->address_); }
esp_ble_addr_type_t ESPBTDevice::get_address_type() const { return this->address_type_; }
int ESPBTDevice::get_rssi() const { return this->rssi_; }
const std::string &ESPBTDevice::get_name() const { return this->name_; }
const optional<int8_t> &ESPBTDevice::get_tx_power() const { return this->tx_power_; }
const optional<uint16_t> &ESPBTDevice::get_appearance() const { return this->appearance_; }
const optional<uint8_t> &ESPBTDevice::get_ad_flag() const { return this->ad_flag_; }
const std::vector<ESPBTUUID> &ESPBTDevice::get_service_uuids() const { return this->service_uuids_; }
const std::string &ESPBTDevice::get_manufacturer_data() const { return this->manufacturer_data_; }
const std::string &ESPBTDevice::get_service_data() const { return this->service_data_; }
const optional<ESPBTUUID> &ESPBTDevice::get_service_data_uuid() const { return this->service_data_uuid_; }

void ESP32BLETracker::dump_config() {
  ESP_LOGCONFIG(TAG, "BLE Tracker:");
  ESP_LOGCONFIG(TAG, "  Scan Duration: %u s", this->scan_duration_);
  ESP_LOGCONFIG(TAG, "  Scan Interval: %u ms", this->scan_interval_);
  ESP_LOGCONFIG(TAG, "  Scan Window: %u ms", this->scan_window_);
  ESP_LOGCONFIG(TAG, "  Scan Type: %s", this->scan_active_ ? "ACTIVE" : "PASSIVE");
}
void ESP32BLETracker::print_bt_device_info(const ESPBTDevice &device) {
  const uint64_t address = device.address_uint64();
  for (auto &disc : this->already_discovered_) {
    if (disc == address)
      return;
  }
  this->already_discovered_.push_back(address);

  ESP_LOGD(TAG, "Found device %s RSSI=%d", device.address_str().c_str(), device.get_rssi());

  const char *address_type_s;
  switch (device.get_address_type()) {
    case BLE_ADDR_TYPE_PUBLIC:
      address_type_s = "PUBLIC";
      break;
    case BLE_ADDR_TYPE_RANDOM:
      address_type_s = "RANDOM";
      break;
    case BLE_ADDR_TYPE_RPA_PUBLIC:
      address_type_s = "RPA_PUBLIC";
      break;
    case BLE_ADDR_TYPE_RPA_RANDOM:
      address_type_s = "RPA_RANDOM";
      break;
    default:
      address_type_s = "UNKNOWN";
      break;
  }

  ESP_LOGD(TAG, "  Address Type: %s", address_type_s);
  if (!device.get_name().empty())
    ESP_LOGD(TAG, "  Name: '%s'", device.get_name().c_str());
  if (device.get_tx_power().has_value()) {
    ESP_LOGD(TAG, "  TX Power: %d", *device.get_tx_power());
  }
}

}  // namespace esp32_ble_tracker
}  // namespace esphome

#endif<|MERGE_RESOLUTION|>--- conflicted
+++ resolved
@@ -1,10 +1,7 @@
 #include "esp32_ble_tracker.h"
 #include "esphome/core/log.h"
 #include "esphome/core/application.h"
-<<<<<<< HEAD
-=======
 #include "esphome/core/helpers.h"
->>>>>>> 5f535e97
 
 #ifdef ARDUINO_ARCH_ESP32
 
@@ -161,15 +158,9 @@
   this->scan_params_.scan_window = this->scan_window_;
 
   esp_ble_gap_set_scan_params(&this->scan_params_);
-<<<<<<< HEAD
-  esp_ble_gap_start_scanning(this->scan_interval_);
-
-  this->set_timeout("scan", this->scan_interval_ * 2000, []() {
-=======
   esp_ble_gap_start_scanning(this->scan_duration_);
 
   this->set_timeout("scan", this->scan_duration_ * 2000, []() {
->>>>>>> 5f535e97
     ESP_LOGW(TAG, "ESP-IDF BLE scan never terminated, rebooting to restore BLE stack...");
     App.reboot();
   });
