--- conflicted
+++ resolved
@@ -13,155 +13,7 @@
 namespace esphome {
 namespace light {
 
-<<<<<<< HEAD
-inline static uint8_t esp_scale8(uint8_t i, uint8_t scale) { return (uint16_t(i) * (1 + uint16_t(scale))) / 256; }
-
-struct ESPColor {
-  union {
-    struct {
-      union {
-        uint8_t r;
-        uint8_t red;
-      };
-      union {
-        uint8_t g;
-        uint8_t green;
-      };
-      union {
-        uint8_t b;
-        uint8_t blue;
-      };
-      union {
-        uint8_t w;
-        uint8_t white;
-      };
-    };
-    uint8_t raw[4];
-    uint32_t raw_32;
-  };
-  inline ESPColor() ALWAYS_INLINE : r(0), g(0), b(0), w(0) {}  // NOLINT
-  inline ESPColor(uint8_t red, uint8_t green, uint8_t blue, uint8_t white) ALWAYS_INLINE : r(red),
-                                                                                           g(green),
-                                                                                           b(blue),
-                                                                                           w(white) {}
-  inline ESPColor(uint8_t red, uint8_t green, uint8_t blue) ALWAYS_INLINE : r(red), g(green), b(blue), w(0) {}
-  inline ESPColor(uint32_t colorcode) ALWAYS_INLINE : r((colorcode >> 16) & 0xFF),
-                                                      g((colorcode >> 8) & 0xFF),
-                                                      b((colorcode >> 0) & 0xFF),
-                                                      w((colorcode >> 24) & 0xFF) {}
-  inline ESPColor(const ESPColor &rhs) ALWAYS_INLINE {
-    this->r = rhs.r;
-    this->g = rhs.g;
-    this->b = rhs.b;
-    this->w = rhs.w;
-  }
-  inline bool is_on() ALWAYS_INLINE { return this->raw_32 != 0; }
-  inline ESPColor &operator=(const ESPColor &rhs) ALWAYS_INLINE {
-    this->r = rhs.r;
-    this->g = rhs.g;
-    this->b = rhs.b;
-    this->w = rhs.w;
-    return *this;
-  }
-  inline ESPColor &operator=(uint32_t colorcode) ALWAYS_INLINE {
-    this->w = (colorcode >> 24) & 0xFF;
-    this->r = (colorcode >> 16) & 0xFF;
-    this->g = (colorcode >> 8) & 0xFF;
-    this->b = (colorcode >> 0) & 0xFF;
-    return *this;
-  }
-  inline uint8_t &operator[](uint8_t x) ALWAYS_INLINE { return this->raw[x]; }
-  inline ESPColor operator*(uint8_t scale) const ALWAYS_INLINE {
-    return ESPColor(esp_scale8(this->red, scale), esp_scale8(this->green, scale), esp_scale8(this->blue, scale),
-                    esp_scale8(this->white, scale));
-  }
-  inline ESPColor &operator*=(uint8_t scale) ALWAYS_INLINE {
-    this->red = esp_scale8(this->red, scale);
-    this->green = esp_scale8(this->green, scale);
-    this->blue = esp_scale8(this->blue, scale);
-    this->white = esp_scale8(this->white, scale);
-    return *this;
-  }
-  inline ESPColor operator*(const ESPColor &scale) const ALWAYS_INLINE {
-    return ESPColor(esp_scale8(this->red, scale.red), esp_scale8(this->green, scale.green),
-                    esp_scale8(this->blue, scale.blue), esp_scale8(this->white, scale.white));
-  }
-  inline ESPColor &operator*=(const ESPColor &scale) ALWAYS_INLINE {
-    this->red = esp_scale8(this->red, scale.red);
-    this->green = esp_scale8(this->green, scale.green);
-    this->blue = esp_scale8(this->blue, scale.blue);
-    this->white = esp_scale8(this->white, scale.white);
-    return *this;
-  }
-  inline ESPColor operator+(const ESPColor &add) const ALWAYS_INLINE {
-    ESPColor ret;
-    if (uint8_t(add.r + this->r) < this->r)
-      ret.r = 255;
-    else
-      ret.r = this->r + add.r;
-    if (uint8_t(add.g + this->g) < this->g)
-      ret.g = 255;
-    else
-      ret.g = this->g + add.g;
-    if (uint8_t(add.b + this->b) < this->b)
-      ret.b = 255;
-    else
-      ret.b = this->b + add.b;
-    if (uint8_t(add.w + this->w) < this->w)
-      ret.w = 255;
-    else
-      ret.w = this->w + add.w;
-    return ret;
-  }
-  inline ESPColor &operator+=(const ESPColor &add) ALWAYS_INLINE { return *this = (*this) + add; }
-  inline ESPColor operator+(uint8_t add) const ALWAYS_INLINE { return (*this) + ESPColor(add, add, add, add); }
-  inline ESPColor &operator+=(uint8_t add) ALWAYS_INLINE { return *this = (*this) + add; }
-  inline ESPColor operator-(const ESPColor &subtract) const ALWAYS_INLINE {
-    ESPColor ret;
-    if (subtract.r > this->r)
-      ret.r = 0;
-    else
-      ret.r = this->r - subtract.r;
-    if (subtract.g > this->g)
-      ret.g = 0;
-    else
-      ret.g = this->g - subtract.g;
-    if (subtract.b > this->b)
-      ret.b = 0;
-    else
-      ret.b = this->b - subtract.b;
-    if (subtract.w > this->w)
-      ret.w = 0;
-    else
-      ret.w = this->w - subtract.w;
-    return ret;
-  }
-  inline ESPColor &operator-=(const ESPColor &subtract) ALWAYS_INLINE { return *this = (*this) - subtract; }
-  inline ESPColor operator-(uint8_t subtract) const ALWAYS_INLINE {
-    return (*this) - ESPColor(subtract, subtract, subtract, subtract);
-  }
-  inline ESPColor &operator-=(uint8_t subtract) ALWAYS_INLINE { return *this = (*this) - subtract; }
-  static ESPColor random_color() {
-    uint32_t rand = random_uint32();
-    uint8_t w = rand >> 24;
-    uint8_t r = rand >> 16;
-    uint8_t g = rand >> 8;
-    uint8_t b = rand >> 0;
-    const uint16_t max_rgb = std::max(r, std::max(g, b));
-    return ESPColor(uint8_t((uint16_t(r) * 255U / max_rgb)), uint8_t((uint16_t(g) * 255U / max_rgb)),
-                    uint8_t((uint16_t(b) * 255U / max_rgb)), w);
-  }
-  ESPColor fade_to_white(uint8_t amnt) const { return ESPColor(255, 255, 255, 255) - (*this * amnt); }
-  ESPColor fade_to_black(uint8_t amnt) const { return *this * amnt; }
-  ESPColor lighten(uint8_t delta) const { return *this + delta; }
-  ESPColor darken(uint8_t delta) const { return *this - delta; }
-
-  static const ESPColor BLACK;
-  static const ESPColor WHITE;
-};
-=======
 using ESPColor = Color;
->>>>>>> fb6c5ebe
 
 struct ESPHSVColor {
   union {
