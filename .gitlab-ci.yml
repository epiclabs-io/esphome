---
# Based on https://gitlab.com/hassio-addons/addon-node-red/blob/master/.gitlab-ci.yml
variables:
  DOCKER_DRIVER: overlay2
  DOCKER_HOST: tcp://docker:2375/
<<<<<<< HEAD
  BASE_VERSION: '1.8.3'
=======
  BASE_VERSION: '2.0.1'
>>>>>>> 5f535e97
  TZ: UTC

stages:
  - lint
  - test
  - deploy

.lint: &lint
  image: esphome/esphome-lint:latest
  stage: lint
  before_script:
    - script/setup
  tags:
    - docker

.test: &test
  image: esphome/esphome-lint:latest
  stage: test
  before_script:
    - script/setup
  tags:
    - docker

.docker-base: &docker-base
  image: esphome/esphome-base-builder
  before_script:
    - docker info
    - docker login -u "$DOCKER_USER" -p "$DOCKER_PASSWORD"
  script:
    - docker run --rm --privileged multiarch/qemu-user-static:4.1.0-1 --reset -p yes
    - TAG="${CI_COMMIT_TAG#v}"
    - TAG="${TAG:-${CI_COMMIT_SHA:0:7}}"
    - echo "Tag ${TAG}"

    - |
      if [[ "${IS_HASSIO}" == "YES" ]]; then
        BUILD_FROM=esphome/esphome-hassio-base-${BUILD_ARCH}:${BASE_VERSION}
        BUILD_TO=esphome/esphome-hassio-${BUILD_ARCH}
        DOCKERFILE=docker/Dockerfile.hassio
      else
        BUILD_FROM=esphome/esphome-base-${BUILD_ARCH}:${BASE_VERSION}
        if [[ "${BUILD_ARCH}" == "amd64" ]]; then
          BUILD_TO=esphome/esphome
        else
          BUILD_TO=esphome/esphome-${BUILD_ARCH}
        fi
        DOCKERFILE=docker/Dockerfile
      fi

    - |
      docker build \
        --build-arg "BUILD_FROM=${BUILD_FROM}" \
        --build-arg "BUILD_VERSION=${TAG}" \
        --tag "${BUILD_TO}:${TAG}" \
        --file "${DOCKERFILE}" \
        .
    - |
      if [[ "${RELEASE}" = "YES" ]]; then
        echo "Pushing to ${BUILD_TO}:${TAG}"
        docker push "${BUILD_TO}:${TAG}"
      fi
    - |
      if [[ "${LATEST}" = "YES" ]]; then
        echo "Pushing to :latest"
        docker tag ${BUILD_TO}:${TAG} ${BUILD_TO}:latest
        docker push ${BUILD_TO}:latest
      fi
    - |
      if [[ "${BETA}" = "YES" ]]; then
        echo "Pushing to :beta"
        docker tag \
          ${BUILD_TO}:${TAG} \
          ${BUILD_TO}:beta
        docker push ${BUILD_TO}:beta
      fi
    - |
      if [[ "${DEV}" = "YES" ]]; then
        echo "Pushing to :dev"
        docker tag \
          ${BUILD_TO}:${TAG} \
          ${BUILD_TO}:dev
        docker push ${BUILD_TO}:dev
      fi
  services:
    - docker:dind
  tags:
    - docker
  stage: deploy

lint-custom:
  <<: *lint
  script:
    - script/ci-custom.py

lint-python:
  <<: *lint
  script:
    - script/lint-python

lint-tidy:
  <<: *lint
  script:
    - pio init --ide atom
    - script/clang-tidy --all-headers --fix
    - script/ci-suggest-changes

lint-format:
  <<: *lint
  script:
    - script/clang-format -i
    - script/ci-suggest-changes

test1:
  <<: *test
  script:
    - esphome tests/test1.yaml compile

test2:
  <<: *test
  script:
    - esphome tests/test2.yaml compile

test3:
  <<: *test
  script:
    - esphome tests/test3.yaml compile

.deploy-pypi: &deploy-pypi
  <<: *lint
  stage: deploy
  script:
    - pip install twine wheel
    - python setup.py sdist bdist_wheel
    - twine upload dist/*

deploy-release:pypi:
  <<: *deploy-pypi
  only:
    - /^v\d+\.\d+\.\d+$/
  except:
    - /^(?!master).+@/

deploy-beta:pypi:
  <<: *deploy-pypi
  only:
    - /^v\d+\.\d+\.\d+b\d+$/
  except:
    - /^(?!rc).+@/

.latest: &latest
  <<: *docker-base
  only:
    - /^v([0-9\.]+)$/
  except:
    - branches

.beta: &beta
  <<: *docker-base
  only:
    - /^v([0-9\.]+b\d+)$/
  except:
    - branches

.dev: &dev
  <<: *docker-base
  only:
    - dev

aarch64-beta-docker:
  <<: *beta
  variables:
    BETA: "YES"
    BUILD_ARCH: aarch64
    IS_HASSIO: "NO"
    RELEASE: "YES"
aarch64-beta-hassio:
  <<: *beta
  variables:
    BETA: "YES"
    BUILD_ARCH: aarch64
    IS_HASSIO: "YES"
    RELEASE: "YES"
aarch64-dev-docker:
  <<: *dev
  variables:
    BUILD_ARCH: aarch64
    DEV: "YES"
    IS_HASSIO: "NO"
aarch64-dev-hassio:
  <<: *dev
  variables:
    BUILD_ARCH: aarch64
    DEV: "YES"
    IS_HASSIO: "YES"
aarch64-latest-docker:
  <<: *latest
  variables:
    BETA: "YES"
    BUILD_ARCH: aarch64
    IS_HASSIO: "NO"
    LATEST: "YES"
    RELEASE: "YES"
aarch64-latest-hassio:
  <<: *latest
  variables:
    BETA: "YES"
    BUILD_ARCH: aarch64
    IS_HASSIO: "YES"
    LATEST: "YES"
    RELEASE: "YES"
amd64-beta-docker:
  <<: *beta
  variables:
    BETA: "YES"
    BUILD_ARCH: amd64
    IS_HASSIO: "NO"
    RELEASE: "YES"
amd64-beta-hassio:
  <<: *beta
  variables:
    BETA: "YES"
    BUILD_ARCH: amd64
    IS_HASSIO: "YES"
    RELEASE: "YES"
amd64-dev-docker:
  <<: *dev
  variables:
    BUILD_ARCH: amd64
    DEV: "YES"
    IS_HASSIO: "NO"
amd64-dev-hassio:
  <<: *dev
  variables:
    BUILD_ARCH: amd64
    DEV: "YES"
    IS_HASSIO: "YES"
amd64-latest-docker:
  <<: *latest
  variables:
    BETA: "YES"
    BUILD_ARCH: amd64
    IS_HASSIO: "NO"
    LATEST: "YES"
    RELEASE: "YES"
amd64-latest-hassio:
  <<: *latest
  variables:
    BETA: "YES"
    BUILD_ARCH: amd64
    IS_HASSIO: "YES"
    LATEST: "YES"
    RELEASE: "YES"
armv7-beta-docker:
  <<: *beta
  variables:
    BETA: "YES"
    BUILD_ARCH: armv7
    IS_HASSIO: "NO"
    RELEASE: "YES"
armv7-beta-hassio:
  <<: *beta
  variables:
    BETA: "YES"
    BUILD_ARCH: armv7
    IS_HASSIO: "YES"
    RELEASE: "YES"
armv7-dev-docker:
  <<: *dev
  variables:
    BUILD_ARCH: armv7
    DEV: "YES"
    IS_HASSIO: "NO"
armv7-dev-hassio:
  <<: *dev
  variables:
    BUILD_ARCH: armv7
    DEV: "YES"
    IS_HASSIO: "YES"
armv7-latest-docker:
  <<: *latest
  variables:
    BETA: "YES"
    BUILD_ARCH: armv7
    IS_HASSIO: "NO"
    LATEST: "YES"
    RELEASE: "YES"
armv7-latest-hassio:
  <<: *latest
  variables:
    BETA: "YES"
    BUILD_ARCH: armv7
    IS_HASSIO: "YES"
    LATEST: "YES"
    RELEASE: "YES"
i386-beta-docker:
  <<: *beta
  variables:
    BETA: "YES"
    BUILD_ARCH: i386
    IS_HASSIO: "NO"
    RELEASE: "YES"
i386-beta-hassio:
  <<: *beta
  variables:
    BETA: "YES"
    BUILD_ARCH: i386
    IS_HASSIO: "YES"
    RELEASE: "YES"
i386-dev-docker:
  <<: *dev
  variables:
    BUILD_ARCH: i386
    DEV: "YES"
    IS_HASSIO: "NO"
i386-dev-hassio:
  <<: *dev
  variables:
    BUILD_ARCH: i386
    DEV: "YES"
    IS_HASSIO: "YES"
i386-latest-docker:
  <<: *latest
  variables:
    BETA: "YES"
    BUILD_ARCH: i386
    IS_HASSIO: "NO"
    LATEST: "YES"
    RELEASE: "YES"
i386-latest-hassio:
  <<: *latest
  variables:
    BETA: "YES"
    BUILD_ARCH: i386
    IS_HASSIO: "YES"
    LATEST: "YES"
    RELEASE: "YES"<|MERGE_RESOLUTION|>--- conflicted
+++ resolved
@@ -3,11 +3,7 @@
 variables:
   DOCKER_DRIVER: overlay2
   DOCKER_HOST: tcp://docker:2375/
-<<<<<<< HEAD
-  BASE_VERSION: '1.8.3'
-=======
   BASE_VERSION: '2.0.1'
->>>>>>> 5f535e97
   TZ: UTC
 
 stages:
